--- conflicted
+++ resolved
@@ -43,11 +43,6 @@
 build/ 
 
 # Secrets
-<<<<<<< HEAD
-.env
 .env.*
 !.env.example
-*.db
-=======
-.env
->>>>>>> 34d0b8a4
+*.db